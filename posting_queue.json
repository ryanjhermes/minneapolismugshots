{
  "created_at": "2025-07-30T23:47:04.633222-05:00",
  "total_inmates": 10,
<<<<<<< HEAD
  "posted_count": 1,
=======
  "posted_count": 10,
>>>>>>> 7586351f
  "inmates": [
    {
      "id": 1,
      "data": {
        "Full Name": "WORKMAN, DAVIAN LAQUAN RAINEER ROBER",
        "Charge 1": "No charge listed",
        "Bail": "$30,000.00 CASH BAIL W/O CR",
        "Mugshot_File": "mugshots/mugshot_WORKMAN_DAVIAN_LAQUAN_RAINEER_ROBER.jpg"
      },
      "posted": true,
<<<<<<< HEAD
      "posted_at": "2025-07-31T12:33:09.074943-05:00"
=======
      "posted_at": "2025-07-31T10:29:09.150850-05:00"
>>>>>>> 7586351f
    },
    {
      "id": 2,
      "data": {
        "Full Name": "VITAL GARCIA, ADAN",
        "Charge 1": "No charge listed",
        "Bail": "$6,000.00 BAIL/BOND W/O CR",
        "Mugshot_File": "mugshots/mugshot_VITAL_GARCIA_ADAN.jpg"
      },
      "posted": true,
      "posted_at": "2025-07-31T10:29:09.150882-05:00"
    },
    {
      "id": 3,
      "data": {
        "Full Name": "LANGLOIS, WILLIAM JOSEPH 3RD",
        "Charge 1": "No charge listed",
        "Bail": "$100.00 BAIL/BOND W/ CR",
        "Mugshot_File": "mugshots/mugshot_LANGLOIS_WILLIAM_JOSEPH_3RD.jpg"
      },
      "posted": true,
      "posted_at": "2025-07-31T11:34:45.337311-05:00"
    },
    {
      "id": 4,
      "data": {
        "Full Name": "AHMED, ABDIKADIR ALI",
        "Charge 1": "No charge listed",
        "Bail": "No bail information",
        "Mugshot_File": "mugshots/mugshot_AHMED_ABDIKADIR_ALI.jpg"
      },
      "posted": true,
      "posted_at": "2025-07-31T11:34:45.337345-05:00"
    },
    {
      "id": 5,
      "data": {
        "Full Name": "ALVAREZ HERNANDEZ, ERICK JORGE DIEGO",
        "Charge 1": "No charge listed",
        "Bail": "No bail information",
        "Mugshot_File": "mugshots/mugshot_ALVAREZ_HERNANDEZ_ERICK_JORGE_DIEGO.jpg"
      },
      "posted": true,
      "posted_at": "2025-07-31T12:25:29.181855-05:00"
    },
    {
      "id": 6,
      "data": {
        "Full Name": "ARON, DOMINIC LARSON",
        "Charge 1": "No charge listed",
        "Bail": "No bail information",
        "Mugshot_File": "mugshots/mugshot_ARON_DOMINIC_LARSON.jpg"
      },
      "posted": true,
      "posted_at": "2025-07-31T13:38:49.470517-05:00"
    },
    {
      "id": 7,
      "data": {
        "Full Name": "BELLANGER, ALICIA RUBY",
        "Charge 1": "No charge listed",
        "Bail": "No bail information",
        "Mugshot_File": "mugshots/mugshot_BELLANGER_ALICIA_RUBY.jpg"
      },
      "posted": true,
      "posted_at": "2025-07-31T13:38:49.470552-05:00"
    },
    {
      "id": 8,
      "data": {
        "Full Name": "DZIEDZIC, KAYLA MONROE",
        "Charge 1": "No charge listed",
        "Bail": "No bail information",
        "Mugshot_File": "mugshots/mugshot_DZIEDZIC_KAYLA_MONROE.jpg"
      },
      "posted": true,
      "posted_at": "2025-07-31T14:24:41.791028-05:00"
    },
    {
      "id": 9,
      "data": {
        "Full Name": "FERNALD, REX DALLAS DAVID",
        "Charge 1": "No charge listed",
        "Bail": "No bail information",
        "Mugshot_File": "mugshots/mugshot_FERNALD_REX_DALLAS_DAVID.jpg"
      },
      "posted": true,
      "posted_at": "2025-07-31T14:24:41.791061-05:00"
    },
    {
      "id": 10,
      "data": {
        "Full Name": "GARNER, MICHAEL CHRISTOPHER",
        "Charge 1": "No charge listed",
        "Bail": "No bail information",
        "Mugshot_File": "mugshots/mugshot_GARNER_MICHAEL_CHRISTOPHER.jpg"
      },
      "posted": true,
      "posted_at": "2025-07-31T15:30:12.663378-05:00"
    }
  ]
}<|MERGE_RESOLUTION|>--- conflicted
+++ resolved
@@ -1,11 +1,7 @@
 {
   "created_at": "2025-07-30T23:47:04.633222-05:00",
   "total_inmates": 10,
-<<<<<<< HEAD
-  "posted_count": 1,
-=======
   "posted_count": 10,
->>>>>>> 7586351f
   "inmates": [
     {
       "id": 1,
@@ -16,11 +12,7 @@
         "Mugshot_File": "mugshots/mugshot_WORKMAN_DAVIAN_LAQUAN_RAINEER_ROBER.jpg"
       },
       "posted": true,
-<<<<<<< HEAD
-      "posted_at": "2025-07-31T12:33:09.074943-05:00"
-=======
       "posted_at": "2025-07-31T10:29:09.150850-05:00"
->>>>>>> 7586351f
     },
     {
       "id": 2,
